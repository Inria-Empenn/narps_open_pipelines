--- conflicted
+++ resolved
@@ -51,11 +51,7 @@
   pytest:
     needs: identify-tests
     runs-on: self-hosted
-<<<<<<< HEAD
-    timeout-minutes: 1440 #24h
-=======
     timeout-minutes: 2880 # 48h
->>>>>>> c3bfc539
     steps:
     - name: Checkout PR branch
       uses: actions/checkout@v3
