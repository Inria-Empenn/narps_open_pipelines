#!/usr/bin/python
# coding: utf-8

""" Tests of the 'narps_open.pipelines.team_X19V' module.

Launch this test with PyTest

Usage:
======
    pytest -q test_team_X19V.py
    pytest -q test_team_X19V.py -k <selected_test>
"""
from os.path import join, exists
from filecmp import cmp

from pytest import helpers, mark
from nipype import Workflow
from nipype.interfaces.base import Bunch

from narps_open.utils.configuration import Configuration
from narps_open.pipelines.team_X19V import PipelineTeamX19V

<<<<<<< HEAD
TEMPORARY_DIR = join(Configuration()['directories']['test_runs'], 'test_X19V')

=======
>>>>>>> 009a9726
class TestPipelinesTeamX19V:
    """ A class that contains all the unit tests for the PipelineTeamX19V class."""

    @staticmethod
    @mark.unit_test
    def test_create():
        """ Test the creation of a PipelineTeamX19V object """

        pipeline = PipelineTeamX19V()

        # 1 - check the parameters
        assert pipeline.fwhm == 5.0
        assert pipeline.team_id == 'X19V'

        # 2 - check workflows
        assert pipeline.get_preprocessing() is None
        assert isinstance(pipeline.get_run_level_analysis(), Workflow)
        assert isinstance(pipeline.get_subject_level_analysis(), Workflow)
        group_level = pipeline.get_group_level_analysis()
        assert len(group_level) == 3
        for sub_workflow in group_level:
            assert isinstance(sub_workflow, Workflow)

    @staticmethod
    @mark.unit_test
    def test_outputs():
        """ Test the expected outputs of a PipelineTeamX19V object """

        pipeline = PipelineTeamX19V()

        # 1 - 1 subject outputs
        pipeline.subject_list = ['001']
        helpers.test_pipeline_outputs(pipeline, [0, 4*1 + 4*4*4*1, 4*4*1 + 4*1, 8*4*2 + 4*4, 18])

        # 2 - 4 subjects outputs
        pipeline.subject_list = ['001', '002', '003', '004']
        helpers.test_pipeline_outputs(pipeline, [0, 4*4 + 4*4*4*4, 4*4*4 + 4*4, 8*4*2 + 4*4, 18])

    @staticmethod
    @mark.unit_test
    def test_subject_information():
        """ Test the get_subject_information method """

        # Get test files
        test_file = join(Configuration()['directories']['test_data'], 'pipelines', 'events.tsv')

        # Prepare several scenarii
        info_ok = PipelineTeamX19V.get_subject_information(test_file)

        # Compare bunches to expected
        bunch = info_ok[0]
        assert isinstance(bunch, Bunch)
        assert bunch.conditions == ['trial', 'gain', 'loss']
        helpers.compare_float_2d_arrays(bunch.onsets, [
            [4.071, 11.834, 19.535, 27.535, 36.435],
            [4.071, 11.834, 19.535, 27.535, 36.435],
            [4.071, 11.834, 19.535, 27.535, 36.435]])
        helpers.compare_float_2d_arrays(bunch.durations, [
            [4.0, 4.0, 4.0, 4.0, 4.0],
            [4.0, 4.0, 4.0, 4.0, 4.0],
            [4.0, 4.0, 4.0, 4.0, 4.0]])
        helpers.compare_float_2d_arrays(bunch.amplitudes, [
            [1.0, 1.0, 1.0, 1.0, 1.0],
            [-8.4, 11.6, 15.6, -12.4, -6.4],
            [-8.2, -0.2, 4.8, 0.8, 2.8]])
        assert bunch.regressor_names is None
        assert bunch.regressors is None

    @staticmethod
    @mark.unit_test
<<<<<<< HEAD
    @mark.parametrize('remove_test_dir', TEMPORARY_DIR)
    def test_confounds_file(remove_test_dir):
=======
    def test_confounds_file(temporary_data_dir):
>>>>>>> 009a9726
        """ Test the get_confounds_file method """

        confounds_file = join(
            Configuration()['directories']['test_data'], 'pipelines', 'confounds.tsv')
        reference_file = join(
            Configuration()['directories']['test_data'], 'pipelines', 'team_X19V', 'confounds.tsv')

        # Get new confounds file
        PipelineTeamX19V.get_confounds_file(confounds_file, 'sid', 'rid', temporary_data_dir)

        # Check confounds file was created
        created_confounds_file = join(
            temporary_data_dir, 'confounds_files', 'confounds_file_sub-sid_run-rid.tsv')
        assert exists(created_confounds_file)

        # Check contents
        assert cmp(reference_file, created_confounds_file)

    @staticmethod
    @mark.pipeline_test
    def test_execution():
        """ Test the execution of a PipelineTeamX19V and compare results """
        helpers.test_pipeline_evaluation('X19V')<|MERGE_RESOLUTION|>--- conflicted
+++ resolved
@@ -20,11 +20,6 @@
 from narps_open.utils.configuration import Configuration
 from narps_open.pipelines.team_X19V import PipelineTeamX19V
 
-<<<<<<< HEAD
-TEMPORARY_DIR = join(Configuration()['directories']['test_runs'], 'test_X19V')
-
-=======
->>>>>>> 009a9726
 class TestPipelinesTeamX19V:
     """ A class that contains all the unit tests for the PipelineTeamX19V class."""
 
@@ -95,12 +90,7 @@
 
     @staticmethod
     @mark.unit_test
-<<<<<<< HEAD
-    @mark.parametrize('remove_test_dir', TEMPORARY_DIR)
-    def test_confounds_file(remove_test_dir):
-=======
     def test_confounds_file(temporary_data_dir):
->>>>>>> 009a9726
         """ Test the get_confounds_file method """
 
         confounds_file = join(
